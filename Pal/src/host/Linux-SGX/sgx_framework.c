--- conflicted
+++ resolved
@@ -335,17 +335,6 @@
     }
 
     if (ret) {
-<<<<<<< HEAD
-        /* DEP 3/22/17: Try to improve error messages */
-        switch(ret) {
-        case 4:
-            SGX_DBG(DBG_I, "enclave EINIT failed - Invalid Measurement\n");
-            break;
-        default:
-            SGX_DBG(DBG_I, "enclave EINIT failed - %d\n", ret);
-        }
-        return -EPERM; 
-=======
         const char * error;
         /* DEP 3/22/17: Try to improve error messages */
         switch(ret) {
@@ -366,7 +355,6 @@
         }
         SGX_DBG(DBG_I, "enclave EINIT failed - %s\n", error);
         return -EPERM;
->>>>>>> 4b12f751
     }
 
     return 0;
